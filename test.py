

def main():
    print("Hello :)")
    print("bla bla bla")
<<<<<<< HEAD
    
    syntax fout hahaha
=======
    x=6
    if(x==6):
        print("het is waar hehe")
>>>>>>> 9219302e

main()<|MERGE_RESOLUTION|>--- conflicted
+++ resolved
@@ -3,13 +3,8 @@
 def main():
     print("Hello :)")
     print("bla bla bla")
-<<<<<<< HEAD
-    
-    syntax fout hahaha
-=======
     x=6
     if(x==6):
         print("het is waar hehe")
->>>>>>> 9219302e
 
 main()